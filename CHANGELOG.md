--- conflicted
+++ resolved
@@ -1,19 +1,5 @@
 ## 1.0.0 (unreleased)
 
-
-
-## 0.9.6 (February 7, 2012)
-
-  - Fix strange issue with inconsistent childprocess reads on JRuby. [GH-711]
-  - `vagrant ssh` does a direct `exec()` syscall now instead of going through
-    the shell. This makes it so things like shell expansion oddities no longer
-    cause problems. [GH-715]
-<<<<<<< HEAD
-  - Fix crashing case if there are no ports to forward.
-  - Fix issue surrounding improper configuration of host only networks on
-    RedHat guests. [GH-719]
-  - NFS should work properly on Gentoo. [GH-706]
-=======
   - `vagrant gem` should now be used to install Vagrant plugins that are
     gems. This installs the gems to a private gem folder that Vagrant adds
     to its own load path. This isolates Vagrant-related gems from system
@@ -22,7 +8,17 @@
     a Vagrant environment is loaded. I don't anticipate this causing any
     problems but it is a backwards incompatible change should a plugin
     depend on this (but I don't see any reason why they would).
->>>>>>> a3d9615a
+
+## 0.9.6 (February 7, 2012)
+
+  - Fix strange issue with inconsistent childprocess reads on JRuby. [GH-711]
+  - `vagrant ssh` does a direct `exec()` syscall now instead of going through
+    the shell. This makes it so things like shell expansion oddities no longer
+    cause problems. [GH-715]
+  - Fix crashing case if there are no ports to forward.
+  - Fix issue surrounding improper configuration of host only networks on
+    RedHat guests. [GH-719]
+  - NFS should work properly on Gentoo. [GH-706]
 
 ## 0.9.5 (February 5, 2012)
 
