--- conflicted
+++ resolved
@@ -31,38 +31,7 @@
           @app.call(env)
         end
 
-<<<<<<< HEAD
-        # This returns an array of forwarded ports with overrides properly
-        # squashed.
-        def forward_port_definitions
-          # Get all the port mappings in the order they're defined and
-          # organize them by their guestport, taking the "last one wins"
-          # approach.
-          guest_port_mapping = {}
-          @env[:machine].config.vm.forwarded_ports.each do |options|
-            key = options[:protocol].to_s + options[:guestport].to_s
-            guest_port_mapping[key] = options
-          end
-
-          # Return the values, since the order doesn't really matter
-          guest_port_mapping.values
-        end
-
-        # This method checks for any forwarded ports on the host below
-        # 1024, which causes the forwarded ports to fail.
-        def threshold_check(ports)
-          ports.each do |options|
-            if options[:hostport] <= 1024
-              @env[:ui].warn I18n.t("vagrant.actions.vm.forward_ports.privileged_ports")
-              return
-            end
-          end
-        end
-
-        def forward_ports(mappings)
-=======
         def forward_ports
->>>>>>> 48eaa937
           ports = []
 
           interfaces = @env[:machine].provider.driver.read_network_interfaces
