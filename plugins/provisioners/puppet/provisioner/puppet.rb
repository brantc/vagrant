--- conflicted
+++ resolved
@@ -27,24 +27,18 @@
             @module_paths << [path, File.join(config.temp_dir, "modules-#{i}")]
           end
 
+          folder_opts = {}
+          folder_opts[:nfs] = true if @config.nfs
+          folder_opts[:owner] = "root" if !folder_opts[:nfs]
+
           # Share the manifests directory with the guest
           root_config.vm.synced_folder(
-<<<<<<< HEAD
-            @expanded_manifests_path, manifests_guest_path, { :owner => 'root' } )
-=======
-            @expanded_manifests_path, manifests_guest_path, :nfs => @config.nfs)
->>>>>>> 8697d36b
+            @expanded_manifests_path, manifests_guest_path, folder_opts)
 
           # Share the module paths
           count = 0
           @module_paths.each do |from, to|
-<<<<<<< HEAD
-            root_config.vm.synced_folder(from, to, { :owner => 'root' } )
-=======
-            # Sorry for the cryptic key here, but VirtualBox has a strange limit on
-            # maximum size for it and its something small (around 10)
-            root_config.vm.synced_folder(from, to, :nfs => @config.nfs)
->>>>>>> 8697d36b
+            root_config.vm.synced_folder(from, to, folder_opts)
             count += 1
           end
         end
