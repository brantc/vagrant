--- conflicted
+++ resolved
@@ -8,11 +8,11 @@
       attr_accessor :privileged
 
       def initialize
-<<<<<<< HEAD
         @args        = UNSET_VALUE
         @inline      = UNSET_VALUE
         @path        = UNSET_VALUE
         @upload_path = UNSET_VALUE
+        @privileged  = UNSET_VALUE
       end
 
       def finalize!
@@ -20,10 +20,7 @@
         @inline      = nil if @inline == UNSET_VALUE
         @path        = nil if @path == UNSET_VALUE
         @upload_path = "/tmp/vagrant-shell" if @upload_path == UNSET_VALUE
-=======
-        @upload_path = "/tmp/vagrant-shell"
-        @privileged  = true
->>>>>>> 4a6e7c75
+        @privileged  = true if @privileged == UNSET_VALUE
       end
 
       def validate(machine)
