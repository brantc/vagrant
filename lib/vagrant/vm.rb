module Vagrant
  class VM
    include Vagrant::Util
<<<<<<< HEAD
    attr_reader :vm
    attr_accessor :from

    class << self
      # Bring up the virtual machine. Imports the base image and
      # provisions it.
      def up(from=Vagrant.config[:vm][:base])
        vm = new
        vm.from = from 
        vm.create
      end

      # Unpack the specified vm package
      def unpackage(package_path)
        working_dir = package_path.chomp(File.extname(package_path))
        new_base_dir = File.join(Vagrant.config[:vagrant][:home], File.basename(package_path, '.*'))

        # Exit if folder of same name exists
        # TODO provide a way for them to specify the directory name
        error_and_exit(<<-error) if File.exists?(new_base_dir)
The directory `#{File.basename(package_path, '.*')}` already exists under #{Vagrant.config[:vagrant][:home]}. Please 
remove it, rename your packaged VM file, or (TODO) specifiy an 
alternate directory 
error
        
        logger.info "Creating working dir: #{working_dir} ..."
        FileUtils.mkpath(working_dir)

        logger.info "Decompressing the packaged VM: #{package_path} ..."
        decompress(package_path, working_dir)
        
        logger.info "Moving the unpackaged VM to #{new_base_dir} ..."
        FileUtils.mv(working_dir, Vagrant.config[:vagrant][:home])
        
        #Return the ovf file for importation
        Dir["#{new_base_dir}/*.ovf"].first
      end

      def decompress(path, dir, file_delimeter=Vagrant.config[:package][:delimiter_regex])
        file = nil
        Zlib::GzipReader.open(path) do |gz|
          begin
            gz.each_line do |line|
              
              # If the line is a file delimiter create new file and write to it
              if line =~ file_delimeter

                #Write the the part of the line belonging to the previous file
                if file
                  file.write $1
                  file.close 
                end

                #Open a new file with the name contained in the delimiter
                file = File.open(File.join(dir, $2), 'w')

                #Write the rest of the line to the new file
                file.write $3
              else
                file.write line
              end
            end
          ensure
            file.close if file
          end
        end
=======
    attr_accessor :vm
    attr_reader :actions

    class << self
      # Executes a specific action
      def execute!(action_klass)
        vm = new
        vm.add_action(action_klass)
        vm.execute!
>>>>>>> e8df988d
      end

      # Finds a virtual machine by a given UUID and either returns
      # a Vagrant::VM object or returns nil.
      def find(uuid)
        vm = VirtualBox::VM.find(uuid)
        return nil if vm.nil?
        new(vm)
      end
    end

    def initialize(vm=nil)
      @vm = vm
      @actions = []
    end

    def add_action(action_klass)
      @actions << action_klass.new(self)
    end

<<<<<<< HEAD
    def destroy
      if @vm.running?
        logger.info "VM is running. Forcing immediate shutdown..."
        @vm.stop(true)
      end

      logger.info "Destroying VM and associated drives..."
      @vm.destroy(:destroy_image => true)
    end

    def move_hd
      error_and_exit(<<-error) unless @vm.powered_off?
The virtual machine must be powered off to move its disk.
error

      old_image = hd.image.dup
      new_image_file = Vagrant.config[:vm][:hd_location] + old_image.filename

      logger.info "Cloning current VM Disk to new location (#{ new_image_file })..."
      # TODO image extension default?
      new_image = hd.image.clone(new_image_file , Vagrant.config[:vm][:disk_image_format], true)
      hd.image = new_image

      logger.info "Attaching new disk to VM ..."
      @vm.save

      logger.info "Destroying old VM Disk (#{ old_image.filename })..."
      old_image.destroy(true)
    end

    def import
      logger.info "Importing base VM (#{Vagrant.config[:vm][:base]})..."
      @vm = VirtualBox::VM.import(@from)
    end

    def persist
      logger.info "Persisting the VM UUID (#{@vm.uuid})..."
      Env.persist_vm(@vm)
    end

    def setup_mac_address
      logger.info "Matching MAC addresses..."
      @vm.nics.first.macaddress = Vagrant.config[:vm][:base_mac]
      @vm.save(true)
    end

    def forward_ports
      logger.info "Forwarding ports..."

      Vagrant.config.vm.forwarded_ports.each do |name, options|
        logger.info "Forwarding \"#{name}\": #{options[:guestport]} => #{options[:hostport]}"
        port = VirtualBox::ForwardedPort.new
        port.name = name
        port.hostport = options[:hostport]
        port.guestport = options[:guestport]
        @vm.forwarded_ports << port
      end

      @vm.save(true)
    end

    def setup_shared_folders
      logger.info "Creating shared folders metadata..."

      shared_folders.each do |name, hostpath, guestpath|
        folder = VirtualBox::SharedFolder.new
        folder.name = name
        folder.hostpath = hostpath
        @vm.shared_folders << folder
      end

      @vm.save(true)
    end

    def mount_shared_folders
      logger.info "Mounting shared folders..."

      Vagrant::SSH.execute do |ssh|
        shared_folders.each do |name, hostpath, guestpath|
          logger.info "-- #{name}: #{guestpath}"
          ssh.exec!("sudo mkdir -p #{guestpath}")
          ssh.exec!("sudo mount -t vboxsf #{name} #{guestpath}")
          ssh.exec!("sudo chown #{Vagrant.config.ssh.username} #{guestpath}")
=======
    def execute!
      # Call the prepare method on each once its
      # initialized, then call the execute! method
      [:prepare, :execute!].each do |method|
        @actions.each do |action|
          action.send(method)
>>>>>>> e8df988d
        end
      end
    end

    def invoke_callback(name, *args)
      # Attempt to call the method for the callback on each of the
      # actions
      results = []
      @actions.each do |action|
        results << action.send(name, *args) if action.respond_to?(name)
      end

      results
    end

    def destroy
      if @vm.running?
        logger.info "VM is running. Forcing immediate shutdown..."
        @vm.stop(true)
      end

      logger.info "Destroying VM and associated drives..."
      @vm.destroy(:destroy_image => true)
    end

    def saved?
      @vm.saved?
    end

    def save_state
      logger.info "Saving VM state..."
      @vm.save_state(true)
    end

    # TODO the longest method, needs to be split up
    def package(name, to)
      delimiter = Vagrant.config[:package][:delimiter]
      folder = FileUtils.mkpath(File.join(to, name))
      logger.info "Creating working directory: #{folder} ..."

      ovf_path = File.join(folder, "#{name}.ovf")
      tar_path = "#{folder}.box"

      logger.info "Exporting required VM files to working directory ..."
      @vm.export(ovf_path)
<<<<<<< HEAD
      
      logger.info "Packaging VM into #{tar_path} ..."
      Zlib::GzipWriter.open(tar_path) do |gz|
        first_file = true
        Dir.new(folder).each do  |file|
          next if File.directory?(file)
          # Delimit the files, and guarantee new line for next file if not the first
          gz.write "#{delimiter}#{file}#{delimiter}"
          File.open(File.join(folder, file)).each { |line| gz.write(line) } 
          first_file = false
=======

      # TODO use zlib ...
      logger.info "Packaging VM into #{name}.box ..."
      Tar.open(tar_path, File::CREAT | File::WRONLY, 0644, Tar::GNU) do |tar|
        begin
          # appending the expanded file path adds the whole folder tree
          # to the tar archive there must be a better way
          working_dir = FileUtils.pwd
          FileUtils.cd(to)
          tar.append_tree(name)
        ensure
          FileUtils.cd(working_dir)
>>>>>>> e8df988d
        end
      end

      logger.info "Removing working directory ..."
      FileUtils.rm_r(folder)

      tar_path
    end

<<<<<<< HEAD

    # TODO need a better way to which controller is the hd
    def hd
      @vm.storage_controllers.first.devices.first
    end

=======
>>>>>>> e8df988d
    def powered_off?; @vm.powered_off? end

    def export(filename); @vm.export(filename, {}, true) end
  end
end<|MERGE_RESOLUTION|>--- conflicted
+++ resolved
@@ -1,17 +1,17 @@
 module Vagrant
   class VM
     include Vagrant::Util
-<<<<<<< HEAD
-    attr_reader :vm
+
+    attr_accessor :vm
+    attr_reader :actions
     attr_accessor :from
 
     class << self
-      # Bring up the virtual machine. Imports the base image and
-      # provisions it.
-      def up(from=Vagrant.config[:vm][:base])
+      # Executes a specific action
+      def execute!(action_klass)
         vm = new
-        vm.from = from 
-        vm.create
+        vm.add_action(action_klass)
+        vm.execute!
       end
 
       # Unpack the specified vm package
@@ -22,20 +22,20 @@
         # Exit if folder of same name exists
         # TODO provide a way for them to specify the directory name
         error_and_exit(<<-error) if File.exists?(new_base_dir)
-The directory `#{File.basename(package_path, '.*')}` already exists under #{Vagrant.config[:vagrant][:home]}. Please 
-remove it, rename your packaged VM file, or (TODO) specifiy an 
-alternate directory 
+The directory `#{File.basename(package_path, '.*')}` already exists under #{Vagrant.config[:vagrant][:home]}. Please
+remove it, rename your packaged VM file, or (TODO) specifiy an
+alternate directory
 error
-        
+
         logger.info "Creating working dir: #{working_dir} ..."
         FileUtils.mkpath(working_dir)
 
         logger.info "Decompressing the packaged VM: #{package_path} ..."
         decompress(package_path, working_dir)
-        
+
         logger.info "Moving the unpackaged VM to #{new_base_dir} ..."
         FileUtils.mv(working_dir, Vagrant.config[:vagrant][:home])
-        
+
         #Return the ovf file for importation
         Dir["#{new_base_dir}/*.ovf"].first
       end
@@ -45,14 +45,14 @@
         Zlib::GzipReader.open(path) do |gz|
           begin
             gz.each_line do |line|
-              
+
               # If the line is a file delimiter create new file and write to it
               if line =~ file_delimeter
 
                 #Write the the part of the line belonging to the previous file
                 if file
                   file.write $1
-                  file.close 
+                  file.close
                 end
 
                 #Open a new file with the name contained in the delimiter
@@ -68,17 +68,6 @@
             file.close if file
           end
         end
-=======
-    attr_accessor :vm
-    attr_reader :actions
-
-    class << self
-      # Executes a specific action
-      def execute!(action_klass)
-        vm = new
-        vm.add_action(action_klass)
-        vm.execute!
->>>>>>> e8df988d
       end
 
       # Finds a virtual machine by a given UUID and either returns
@@ -99,7 +88,6 @@
       @actions << action_klass.new(self)
     end
 
-<<<<<<< HEAD
     def destroy
       if @vm.running?
         logger.info "VM is running. Forcing immediate shutdown..."
@@ -110,87 +98,12 @@
       @vm.destroy(:destroy_image => true)
     end
 
-    def move_hd
-      error_and_exit(<<-error) unless @vm.powered_off?
-The virtual machine must be powered off to move its disk.
-error
-
-      old_image = hd.image.dup
-      new_image_file = Vagrant.config[:vm][:hd_location] + old_image.filename
-
-      logger.info "Cloning current VM Disk to new location (#{ new_image_file })..."
-      # TODO image extension default?
-      new_image = hd.image.clone(new_image_file , Vagrant.config[:vm][:disk_image_format], true)
-      hd.image = new_image
-
-      logger.info "Attaching new disk to VM ..."
-      @vm.save
-
-      logger.info "Destroying old VM Disk (#{ old_image.filename })..."
-      old_image.destroy(true)
-    end
-
-    def import
-      logger.info "Importing base VM (#{Vagrant.config[:vm][:base]})..."
-      @vm = VirtualBox::VM.import(@from)
-    end
-
-    def persist
-      logger.info "Persisting the VM UUID (#{@vm.uuid})..."
-      Env.persist_vm(@vm)
-    end
-
-    def setup_mac_address
-      logger.info "Matching MAC addresses..."
-      @vm.nics.first.macaddress = Vagrant.config[:vm][:base_mac]
-      @vm.save(true)
-    end
-
-    def forward_ports
-      logger.info "Forwarding ports..."
-
-      Vagrant.config.vm.forwarded_ports.each do |name, options|
-        logger.info "Forwarding \"#{name}\": #{options[:guestport]} => #{options[:hostport]}"
-        port = VirtualBox::ForwardedPort.new
-        port.name = name
-        port.hostport = options[:hostport]
-        port.guestport = options[:guestport]
-        @vm.forwarded_ports << port
-      end
-
-      @vm.save(true)
-    end
-
-    def setup_shared_folders
-      logger.info "Creating shared folders metadata..."
-
-      shared_folders.each do |name, hostpath, guestpath|
-        folder = VirtualBox::SharedFolder.new
-        folder.name = name
-        folder.hostpath = hostpath
-        @vm.shared_folders << folder
-      end
-
-      @vm.save(true)
-    end
-
-    def mount_shared_folders
-      logger.info "Mounting shared folders..."
-
-      Vagrant::SSH.execute do |ssh|
-        shared_folders.each do |name, hostpath, guestpath|
-          logger.info "-- #{name}: #{guestpath}"
-          ssh.exec!("sudo mkdir -p #{guestpath}")
-          ssh.exec!("sudo mount -t vboxsf #{name} #{guestpath}")
-          ssh.exec!("sudo chown #{Vagrant.config.ssh.username} #{guestpath}")
-=======
     def execute!
       # Call the prepare method on each once its
       # initialized, then call the execute! method
       [:prepare, :execute!].each do |method|
         @actions.each do |action|
           action.send(method)
->>>>>>> e8df988d
         end
       end
     end
@@ -236,8 +149,7 @@
 
       logger.info "Exporting required VM files to working directory ..."
       @vm.export(ovf_path)
-<<<<<<< HEAD
-      
+
       logger.info "Packaging VM into #{tar_path} ..."
       Zlib::GzipWriter.open(tar_path) do |gz|
         first_file = true
@@ -245,22 +157,8 @@
           next if File.directory?(file)
           # Delimit the files, and guarantee new line for next file if not the first
           gz.write "#{delimiter}#{file}#{delimiter}"
-          File.open(File.join(folder, file)).each { |line| gz.write(line) } 
+          File.open(File.join(folder, file)).each { |line| gz.write(line) }
           first_file = false
-=======
-
-      # TODO use zlib ...
-      logger.info "Packaging VM into #{name}.box ..."
-      Tar.open(tar_path, File::CREAT | File::WRONLY, 0644, Tar::GNU) do |tar|
-        begin
-          # appending the expanded file path adds the whole folder tree
-          # to the tar archive there must be a better way
-          working_dir = FileUtils.pwd
-          FileUtils.cd(to)
-          tar.append_tree(name)
-        ensure
-          FileUtils.cd(working_dir)
->>>>>>> e8df988d
         end
       end
 
@@ -270,15 +168,6 @@
       tar_path
     end
 
-<<<<<<< HEAD
-
-    # TODO need a better way to which controller is the hd
-    def hd
-      @vm.storage_controllers.first.devices.first
-    end
-
-=======
->>>>>>> e8df988d
     def powered_off?; @vm.powered_off? end
 
     def export(filename); @vm.export(filename, {}, true) end
